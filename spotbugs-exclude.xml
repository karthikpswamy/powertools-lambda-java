<!-- This file specifies a spotbugs filter for excluding reports that
     should not be considered errors.
     The format of this file is documented at:
       https://spotbugs.readthedocs.io/en/latest/filter.html
     When possible, please specify the full names of the bug codes,
     using the pattern attribute, to make it clearer what reports are
     being suppressed.  You can find a listing of codes at:
       https://spotbugs.readthedocs.io/en/latest/bugDescriptions.html
  -->
<FindBugsFilter>
    <Match>
        <Bug pattern="EI_EXPOSE_REP2"/>
        <Or>
            <And>
                <Class name="software.amazon.lambda.powertools.parameters.BaseProvider"/>
                <Field name="cacheManager"/>
            </And>
            <And>
                <Class name="software.amazon.lambda.powertools.parameters.BaseProvider"/>
                <Field name="transformationManager"/>
            </And>
            <And>
                <Class name="software.amazon.lambda.powertools.parameters.transform.TransformationManager"/>
                <Field name="transformation"/>
            </And>
            <And>
                <Class name="software.amazon.lambda.powertools.parameters.ssm.SSMProviderBuilder"/>
                <Field name="transformationManager"/>
            </And>
            <And>
                <Class name="software.amazon.lambda.powertools.parameters.secrets.SecretsProviderBuilder"/>
                <Field name="cacheManager"/>
            </And>
            <And>
                <Class name="software.amazon.lambda.powertools.parameters.secrets.SecretsProviderBuilder"/>
                <Field name="transformationManager"/>
            </And>
            <And>
<<<<<<< HEAD
=======
                <Class name="software.amazon.lambda.powertools.parameters.secrets.SecretsProviderBuilder"/>
                <Field name="client"/>
            </And>
            <And>
                <Class name="software.amazon.lambda.powertools.parameters.ssm.SSMProviderBuilder"/>
                <Field name="client"/>
            </And>
            <And>
                <Class name="software.amazon.lambda.powertools.parameters.ssm.SSMProviderBuilder"/>
                <Field name="cacheManager"/>
            </And>
            <And>
                <Class name="software.amazon.lambda.powertools.parameters.dynamodb.DynamoDbProviderBuilder"/>
                <Field name="cacheManager"/>
            </And>
            <And>
                <Class name="software.amazon.lambda.powertools.parameters.dynamodb.DynamoDbProviderBuilder"/>
                <Field name="client"/>
            </And>
            <And>
                <Class name="software.amazon.lambda.powertools.parameters.dynamodb.DynamoDbProviderBuilder"/>
                <Field name="transformationManager"/>
            </And>
            <And>
                <Class name="software.amazon.lambda.powertools.parameters.appconfig.AppConfigProviderBuilder"/>
                <Field name="cacheManager"/>
            </And>
            <And>
                <Class name="software.amazon.lambda.powertools.parameters.appconfig.AppConfigProviderBuilder"/>
                <Field name="transformationManager"/>
            </And>
        </Or>
    </Match>
    <!-- Internals of Log event for apache log4j-->
    <Match>
        <Bug pattern="EI_EXPOSE_REP"/>
        <Or>
            <And>
                <Class name="software.amazon.lambda.powertools.idempotency.Idempotency"/>
                <Method name="getPersistenceStore"/>
            </And>
            <And>
                <Class name="software.amazon.lambda.powertools.idempotency.Idempotency"/>
                <Method name="getConfig"/>
            </And>
            <And>
>>>>>>> fb14bcfe
                <Class name="software.amazon.lambda.powertools.largemessages.LargeMessageConfig"/>
                <Method name="getS3Client"/>
            </And>
            <And>
                <Class name="software.amazon.lambda.powertools.logging.internal.AbstractJacksonLayoutCopy$Builder" />
                <Method name="getAdditionalFields"/>
            </And>
            <And>
                <Class name="software.amazon.lambda.powertools.logging.internal.AbstractJacksonLayoutCopy$LogEventWithAdditionalFields" />
                <Method name="getAdditionalFields"/>
            </And>
            <And>
                <Class name="software.amazon.lambda.powertools.logging.internal.LambdaJsonLayout$LogEventWithAdditionalFields" />
                <Method name="getAdditionalFields"/>
            </And>
        </Or>
    </Match>
    <Match>
        <Bug pattern="EI_EXPOSE_REP2"/>
        <Or>
            <And>
                <Class name="software.amazon.lambda.powertools.logging.logback.LambdaJsonEncoder"/>
                <Field name="throwableConverter"/>
            </And>
            <And>
                <Class name="software.amazon.lambda.powertools.logging.logback.LambdaEcsEncoder"/>
                <Field name="throwableConverter"/>
            </And>
            <And>
                <Class name="software.amazon.lambda.powertools.sqs.internal.BatchContext"/>
                <Field name="client"/>
            </And>
            <And>
<<<<<<< HEAD
                <Class name="software.amazon.lambda.powertools.parameters.BaseProvider"/>
                <Field name="cacheManager"/>
            </And>
            <And>
                <Class name="software.amazon.lambda.powertools.parameters.transform.TransformationManager"/>
                <Field name="transformer"/>
=======
                <Class name="software.amazon.lambda.powertools.idempotency.Idempotency$Config"/>
                <Field name="store"/>
            </And>
            <And>
                <Class name="software.amazon.lambda.powertools.idempotency.Idempotency$Config"/>
                <Field name="config"/>
            </And>
            <And>
                <Class name="software.amazon.lambda.powertools.idempotency.internal.IdempotencyHandler"/>
                <Field name="pjp"/>
            </And>
            <And>
                <Class name="software.amazon.lambda.powertools.idempotency.persistence.DynamoDBPersistenceStore$Builder"/>
                <Field name="dynamoDbClient"/>
>>>>>>> fb14bcfe
            </And>
            <And>
                <Class name="software.amazon.lambda.powertools.utilities.EventDeserializer$EventPart"/>
                <Field name="contentMap"/>
            </And>
            <And>
                <Class name="software.amazon.lambda.powertools.utilities.EventDeserializer$EventPart"/>
                <Field name="contentList"/>
            </And>
            <And>
                <Class name="software.amazon.lambda.powertools.largemessages.LargeMessageConfig"/>
                <Field name="s3Client"/>
            </And>
            <And>
                <Class name="software.amazon.lambda.powertools.logging.internal.AbstractJacksonLayoutCopy" />
                <Method name="LogEventWithAdditionalFields"/>
            </And>
            <And>
                <Class name="software.amazon.lambda.powertools.logging.internal.AbstractJacksonLayoutCopy$Builder" />
                <Method name="setAdditionalFields"/>
            </And>
            <And>
                <Class name="software.amazon.lambda.powertools.logging.internal.LambdaJsonLayout" />
                <Method name="LogEventWithAdditionalFields"/>
            </And>
            <And>
                <Class name="software.amazon.lambda.powertools.logging.LambdaEcsEncoder" />
                <Method name="setThrowableConverter"/>
            </And>
            <And>
                <Class name="software.amazon.lambda.powertools.logging.LambdaJsonEncoder" />
                <Method name="setThrowableConverter"/>
            </And>
        </Or>
    </Match>
    <!--Functionally needed-->
    <Match>
        <Bug pattern="MS_SHOULD_BE_FINAL"/>
        <Or>
            <And>
                <Class name="software.amazon.lambda.powertools.logging.internal.LambdaLoggingAspect"/>
                <Field name="SAMPLING_RATE"/>
            </And>
        </Or>
    </Match>
    <Match>
        <Bug pattern="EI_EXPOSE_STATIC_REP2"/>
        <Or>
            <And>
                <Class name="software.amazon.lambda.powertools.logging.LoggingUtils"/>
                <Method name="setObjectMapper"/>
            </And>
            <And>
                <Class name="software.amazon.lambda.powertools.tracing.TracingUtils"/>
                <Method name="defaultObjectMapper"/>
            </And>
            <And>
                <Class name="software.amazon.lambda.powertools.sqs.SqsUtils"/>
                <Method name="overrideSqsClient"/>
            </And>
            <And>
                <Class name="software.amazon.lambda.powertools.sqs.SqsUtils"/>
                <Method name="overrideS3Client"/>
            </And>
        </Or>
    </Match>
    <Match>
        <Bug pattern="MS_EXPOSE_REP"/>
        <Or>
            <And>
                <Class name="software.amazon.lambda.powertools.logging.LoggingUtils"/>
                <Method name="getObjectMapper"/>
            </And>
            <And>
                <Class name="software.amazon.lambda.powertools.tracing.TracingUtils"/>
                <Method name="objectMapper"/>
            </And>
            <And>
                <Class name="software.amazon.lambda.powertools.sqs.SqsUtils"/>
                <Method name="objectMapper"/>
            </And>
            <And>
                <Class name="software.amazon.lambda.powertools.sqs.SqsUtils"/>
                <Method name="s3Client"/>
            </And>
        </Or>
    </Match>
    <!--False positive https://github.com/spotbugs/spotbugs/issues/1539-->
    <Match>
        <Bug pattern="DMI_RANDOM_USED_ONLY_ONCE"/>
        <Class name="software.amazon.lambda.powertools.logging.internal.LambdaLoggingAspect"/>
        <Method name="setLogLevelBasedOnSamplingRate"/>
    </Match>
    <Match>
        <Bug pattern="DMI_THREAD_PASSED_WHERE_RUNNABLE_EXPECTED"/>
        <Or>
            <And>
                <Class name="helloworld.App"/>
                <Method name="threadOption1"/>
            </And>
        </Or>
    </Match>
</FindBugsFilter><|MERGE_RESOLUTION|>--- conflicted
+++ resolved
@@ -36,8 +36,6 @@
                 <Field name="transformationManager"/>
             </And>
             <And>
-<<<<<<< HEAD
-=======
                 <Class name="software.amazon.lambda.powertools.parameters.secrets.SecretsProviderBuilder"/>
                 <Field name="client"/>
             </And>
@@ -76,15 +74,22 @@
         <Bug pattern="EI_EXPOSE_REP"/>
         <Or>
             <And>
-                <Class name="software.amazon.lambda.powertools.idempotency.Idempotency"/>
-                <Method name="getPersistenceStore"/>
-            </And>
-            <And>
-                <Class name="software.amazon.lambda.powertools.idempotency.Idempotency"/>
-                <Method name="getConfig"/>
-            </And>
-            <And>
->>>>>>> fb14bcfe
+                <Class name="software.amazon.lambda.powertools.logging.internal.LambdaJsonLayout$LogEventWithAdditionalFields"/>
+                <Method name="getLogEvent"/>
+            </And>
+            <And>
+                <Class name="software.amazon.lambda.powertools.logging.internal.LambdaJsonLayout$LogEventWithAdditionalFields"/>
+                <Method name="getAdditionalFields"/>
+            </And>
+            <And>
+                <Class name="software.amazon.lambda.powertools.logging.internal.AbstractJacksonLayoutCopy$Builder"/>
+                <Method name="getAdditionalFields"/>
+            </And>
+            <And>
+                <Class name="software.amazon.lambda.powertools.logging.internal.AbstractJacksonLayoutCopy$LogEventWithAdditionalFields"/>
+                <Method name="getAdditionalFields"/>
+            </And>
+            <And>
                 <Class name="software.amazon.lambda.powertools.largemessages.LargeMessageConfig"/>
                 <Method name="getS3Client"/>
             </And>
@@ -118,29 +123,12 @@
                 <Field name="client"/>
             </And>
             <And>
-<<<<<<< HEAD
                 <Class name="software.amazon.lambda.powertools.parameters.BaseProvider"/>
                 <Field name="cacheManager"/>
             </And>
             <And>
                 <Class name="software.amazon.lambda.powertools.parameters.transform.TransformationManager"/>
                 <Field name="transformer"/>
-=======
-                <Class name="software.amazon.lambda.powertools.idempotency.Idempotency$Config"/>
-                <Field name="store"/>
-            </And>
-            <And>
-                <Class name="software.amazon.lambda.powertools.idempotency.Idempotency$Config"/>
-                <Field name="config"/>
-            </And>
-            <And>
-                <Class name="software.amazon.lambda.powertools.idempotency.internal.IdempotencyHandler"/>
-                <Field name="pjp"/>
-            </And>
-            <And>
-                <Class name="software.amazon.lambda.powertools.idempotency.persistence.DynamoDBPersistenceStore$Builder"/>
-                <Field name="dynamoDbClient"/>
->>>>>>> fb14bcfe
             </And>
             <And>
                 <Class name="software.amazon.lambda.powertools.utilities.EventDeserializer$EventPart"/>
