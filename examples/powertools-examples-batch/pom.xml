<?xml version="1.0" encoding="UTF-8"?>
<project xmlns:xsi="http://www.w3.org/2001/XMLSchema-instance"
         xmlns="http://maven.apache.org/POM/4.0.0"
         xsi:schemaLocation="http://maven.apache.org/POM/4.0.0 http://maven.apache.org/xsd/maven-4.0.0.xsd">
    <modelVersion>4.0.0</modelVersion>

    <groupId>software.amazon.lambda.examples</groupId>
<<<<<<< HEAD
    <version>2.0.0-SNAPSHOT</version>
=======
    <version>1.18.0-SNAPSHOT</version>
>>>>>>> 897f7e9a
    <artifactId>powertools-examples-batch</artifactId>
    <packaging>jar</packaging>
    <name>Powertools for AWS Lambda (Java) library Examples - Batch</name>

    <properties>
        <log4j.version>2.20.0</log4j.version>
        <maven.compiler.source>1.8</maven.compiler.source>
        <maven.compiler.target>1.8</maven.compiler.target>
<<<<<<< HEAD
        <sdk.version>2.20.133</sdk.version>
        <aspectj.version>1.9.20</aspectj.version>
=======
        <sdk.version>2.20.152</sdk.version>
>>>>>>> 897f7e9a
    </properties>

    <dependencies>
        <dependency>
            <groupId>software.amazon.lambda</groupId>
            <artifactId>powertools-tracing</artifactId>
            <version>${project.version}</version>
        </dependency>
        <dependency>
            <groupId>software.amazon.lambda</groupId>
            <artifactId>powertools-logging</artifactId>
            <version>${project.version}</version>
        </dependency>
        <dependency>
            <groupId>software.amazon.lambda</groupId>
            <artifactId>powertools-batch</artifactId>
            <version>${project.version}</version>
        </dependency>
        <dependency>
            <groupId>com.amazonaws</groupId>
            <artifactId>aws-lambda-java-core</artifactId>
            <version>1.2.3</version>
        </dependency>
        <dependency>
            <groupId>software.amazon.awssdk</groupId>
            <artifactId>sdk-core</artifactId>
            <version>${sdk.version}</version>
        </dependency>
        <dependency>
            <groupId>software.amazon.awssdk</groupId>
            <artifactId>sqs</artifactId>
            <version>${sdk.version}</version>
        </dependency>
        <dependency>
            <groupId>software.amazon.awssdk</groupId>
            <artifactId>url-connection-client</artifactId>
            <version>${sdk.version}</version>
        </dependency>
        <dependency>
            <groupId>software.amazon.awssdk</groupId>
            <artifactId>dynamodb-enhanced</artifactId>
            <version>${sdk.version}</version>
        </dependency>
        <dependency>
            <groupId>software.amazon.awssdk</groupId>
            <artifactId>kinesis</artifactId>
            <version>${sdk.version}</version>
        </dependency>
        <dependency>
            <groupId>org.aspectj</groupId>
            <artifactId>aspectjrt</artifactId>
            <version>${aspectj.version}</version>
        </dependency>
    </dependencies>

    <build>
        <plugins>
            <plugin>
                <groupId>dev.aspectj</groupId>
                <artifactId>aspectj-maven-plugin</artifactId>
                <version>1.13.1</version>
                <configuration>
                    <source>${maven.compiler.source}</source>
                    <target>${maven.compiler.target}</target>
                    <complianceLevel>${maven.compiler.target}</complianceLevel>
                    <aspectLibraries>
                        <aspectLibrary>
                            <groupId>software.amazon.lambda</groupId>
                            <artifactId>powertools-tracing</artifactId>
                        </aspectLibrary>
                        <aspectLibrary>
                            <groupId>software.amazon.lambda</groupId>
                            <artifactId>powertools-logging</artifactId>
                        </aspectLibrary>
                    </aspectLibraries>
                </configuration>
                <executions>
                    <execution>
                        <goals>
                            <goal>compile</goal>
                        </goals>
                    </execution>
                </executions>
                <dependencies>
                    <dependency>
                        <groupId>org.aspectj</groupId>
                        <artifactId>aspectjtools</artifactId>
                        <version>${aspectj.version}</version>
                    </dependency>
                </dependencies>
            </plugin>
            <plugin>
                <groupId>org.apache.maven.plugins</groupId>
                <artifactId>maven-shade-plugin</artifactId>
                <version>3.5.0</version>
                <executions>
                    <execution>
                        <phase>package</phase>
                        <goals>
                            <goal>shade</goal>
                        </goals>
                        <configuration>
                            <transformers>
                                <transformer implementation="org.apache.logging.log4j.maven.plugins.shade.transformer.Log4j2PluginCacheFileTransformer"/>
                            </transformers>
                        </configuration>
                    </execution>
                </executions>
                <dependencies>
                    <dependency>
                        <groupId>org.apache.logging.log4j</groupId>
                        <artifactId>log4j-transform-maven-shade-plugin-extensions</artifactId>
                        <version>0.1.0</version>
                    </dependency>
                </dependencies>
            </plugin>
            <!-- Don't deploy the example -->
            <plugin>
                <groupId>org.apache.maven.plugins</groupId>
                <artifactId>maven-deploy-plugin</artifactId>
                <configuration>
                    <skip>true</skip>
                </configuration>
            </plugin>
        </plugins>
    </build>
    <profiles>
        <!-- Use a profile to enforce AspectJ version 1.9.7 if we are Java 1.8 otherwise we'll get class
             version mismatch issues. All subsequent Java releases build with the default AspectJ configuration
              on the project.

              Note:
              - if you are running Java > 1.8, you can remove this profile altogether
              - If you are running on Java 1.8, you should apply the aspectJ version here to the project, and remove
                the profile.
              -->

        <profile>
            <id>jdk8</id>
            <activation>
                <jdk>(,11)</jdk> <!-- 8 -->
            </activation>
            <properties>
                <aspectj.version>1.9.7</aspectj.version>
            </properties>
        </profile>
    </profiles>
</project><|MERGE_RESOLUTION|>--- conflicted
+++ resolved
@@ -5,11 +5,7 @@
     <modelVersion>4.0.0</modelVersion>
 
     <groupId>software.amazon.lambda.examples</groupId>
-<<<<<<< HEAD
     <version>2.0.0-SNAPSHOT</version>
-=======
-    <version>1.18.0-SNAPSHOT</version>
->>>>>>> 897f7e9a
     <artifactId>powertools-examples-batch</artifactId>
     <packaging>jar</packaging>
     <name>Powertools for AWS Lambda (Java) library Examples - Batch</name>
@@ -18,12 +14,7 @@
         <log4j.version>2.20.0</log4j.version>
         <maven.compiler.source>1.8</maven.compiler.source>
         <maven.compiler.target>1.8</maven.compiler.target>
-<<<<<<< HEAD
-        <sdk.version>2.20.133</sdk.version>
-        <aspectj.version>1.9.20</aspectj.version>
-=======
         <sdk.version>2.20.152</sdk.version>
->>>>>>> 897f7e9a
     </properties>
 
     <dependencies>
